--- conflicted
+++ resolved
@@ -1,4 +1,3 @@
-import enum
 import json
 import logging
 import time
@@ -8,11 +7,7 @@
 import pydantic
 import backoff
 import ndjson
-<<<<<<< HEAD
-from pydantic.types import conlist, constr
-=======
 import labelbox
->>>>>>> 432d6289
 import requests
 from labelbox import utils
 from labelbox.orm import query
@@ -21,11 +16,7 @@
 from labelbox.orm.model import Relationship
 from labelbox.schema.enums import BulkImportRequestState
 from pydantic import ValidationError
-<<<<<<< HEAD
-from typing import Any, List, Optional, BinaryIO, Dict, Iterable, Tuple, Union
-=======
 from typing import Any, List, Optional, BinaryIO, Dict, Iterable, Tuple, Union, Type, Set
->>>>>>> 432d6289
 from typing_extensions import TypedDict, Literal
 
 NDJSON_MIME_TYPE = "application/x-ndjson"
@@ -343,31 +334,18 @@
         for data_row in dataset.data_rows()
     }
     feature_schemas = get_mal_schemas(project.ontology())
-<<<<<<< HEAD
-    uids = set()
-    for idx, line in enumerate(lines):
-        try:
-            annotation = NDAnnotation(data=line)
-            annotation.validate(data_row_ids, feature_schemas)
-            uuid = annotation.data.uuid
-=======
     uids: Set[str] = set()
     for idx, line in enumerate(lines):
         try:
             annotation = NDAnnotation(**line)
             annotation.validate_instance(data_row_ids, feature_schemas)
             uuid = str(annotation.uuid)
->>>>>>> 432d6289
             if uuid in uids:
                 raise labelbox.exceptions.UuidError(
                     f'{uuid} already used in this import job, '
                     'must be unique for the project.')
             uids.add(uuid)
-<<<<<<< HEAD
-        except (ValidationError, ValueError, KeyError) as e:
-=======
         except (ValidationError, ValueError, TypeError, KeyError) as e:
->>>>>>> 432d6289
             raise labelbox.exceptions.NDJsonError(
                 f"Invalid NDJson on line {idx}") from e
 
@@ -394,7 +372,6 @@
             'tool': tool['type'],
             'featureSchemaId': tool['featureSchemaId']
         }
-<<<<<<< HEAD
 
 
 def get_mal_schemas(ontology):
@@ -406,19 +383,6 @@
     Returns:
         Dict : Useful for looking up a tool from a given feature schema id
     """
-=======
-
-
-def get_mal_schemas(ontology):
-    """
-    Converts a project ontology to a dict for easier lookup during ndjson validation
-
-    Args:
-        ontology (Ontology)
-    Returns:
-        Dict : Useful for looking up a tool from a given feature schema id
-    """
->>>>>>> 432d6289
 
     valid_feature_schemas = {}
     for tool in ontology.normalized['tools']:
@@ -437,11 +401,7 @@
     return valid_feature_schemas
 
 
-<<<<<<< HEAD
-LabelboxID = constr(min_length=25, max_length=25, strict=True)
-=======
 LabelboxID: str = pydantic.Field(..., min_length=25, max_length=25)
->>>>>>> 432d6289
 
 
 class Bbox(TypedDict):
@@ -456,15 +416,6 @@
     y: float
 
 
-<<<<<<< HEAD
-class VideoSupported(BaseModel):
-    #Note that frames are only allowed as top level inferences for video
-    frames: Optional[List[TypedDict("frames", {"end": int, "start": int})]]
-
-
-class UnionConstructor:
-    types: List["NDBase"]
-=======
 class FrameLocation(TypedDict):
     end: int
     start: int
@@ -479,16 +430,12 @@
 
     def __new__(cls, **kwargs):
         return cls.build(kwargs)
->>>>>>> 432d6289
 
     @classmethod
     def __get_validators__(cls):
         yield cls.build
 
     @classmethod
-<<<<<<< HEAD
-    def build(cls, data):
-=======
     def get_union_types(cls):
         if not issubclass(cls, UnionConstructor):
             raise TypeError("{} must be a subclass of UnionConstructor")
@@ -505,7 +452,6 @@
 
     @classmethod
     def build(cls: Any, data) -> "NDBase":
->>>>>>> 432d6289
         if isinstance(data, BaseModel):
             data = data.dict()
 
@@ -513,11 +459,7 @@
         max_match = 0
         matched = None
 
-<<<<<<< HEAD
-        for type_ in cls.types:
-=======
         for type_ in cls.get_union_types():
->>>>>>> 432d6289
             determinate_fields = type_.Config.determinants(type_)
             top_level_fields.append(determinate_fields)
             matches = sum([val in determinate_fields for val in data])
@@ -533,33 +475,12 @@
                 elif isinstance(data['answer'], str):
                     matched = NDText
                 else:
-<<<<<<< HEAD
-                    raise ValidationError(
-                        f"Unexpected type for answer. Found {data['answer']}. Expected a string or a dict"
-=======
                     raise TypeError(
                         f"Unexpected type for answer field. Found {data['answer']}. Expected a string or a dict"
->>>>>>> 432d6289
                     )
             return matched(**data)
         else:
             raise KeyError(
-<<<<<<< HEAD
-                f"Expected classes with values {data} to have keys matching one of the following : {top_level_fields}"
-            )
-
-
-class NDBase(BaseModel):
-    ontology_type: str
-    schemaId: LabelboxID
-    uuid: UUID
-    dataRow: TypedDict('dataRow', {'id': LabelboxID})
-
-    def validate_datarow(self, valid_datarows):
-        if self.dataRow['id'] not in valid_datarows:
-            raise ValueError(
-                f"datarow {self.dataRow['id']} is not attached to the specified project"
-=======
                 f"Invalid annotation. Must have one of the following keys : {top_level_fields}. Found {data}."
             )
 
@@ -591,7 +512,6 @@
         if self.dataRow.id not in valid_datarows:
             raise ValueError(
                 f"datarow {self.dataRow.id} is not attached to the specified project"
->>>>>>> 432d6289
             )
 
     def validate_feature_schemas(self, valid_feature_schemas):
@@ -605,13 +525,10 @@
                 f"Schema id {self.schemaId} does not map to the assigned tool {valid_feature_schemas[self.schemaId]['tool']}"
             )
 
-<<<<<<< HEAD
-=======
     def validate_instance(self, valid_datarows, valid_feature_schemas):
         self.validate_feature_schemas(valid_feature_schemas)
         self.validate_datarow(valid_datarows)
 
->>>>>>> 432d6289
     class Config:
         #Users shouldn't to add extra data to the payload
         extra = 'forbid'
@@ -636,10 +553,6 @@
 
 class NDCheckList(VideoSupported, NDBase):
     ontology_type: Literal["checklist"] = "checklist"
-<<<<<<< HEAD
-    answers: conlist(TypedDict('schemaId', {'schemaId': LabelboxID}),
-                     min_items=1) = pydantic.Field(determinant=True)
-=======
     answers: List[NDFeatureSchema] = pydantic.Field(determinant=True)
 
     @validator('answers', pre=True)
@@ -648,27 +561,18 @@
         if not len(value):
             raise ValueError("Checklist answers should not be empty")
         return value
->>>>>>> 432d6289
 
     def validate_feature_schemas(self, valid_feature_schemas):
         #Test top level feature schema for this tool
         super(NDCheckList, self).validate_feature_schemas(valid_feature_schemas)
         #Test the feature schemas provided to the answer field
-<<<<<<< HEAD
-        if len(set([answer['schemaId'] for answer in self.answers])) != len(
-=======
         if len(set([answer.schemaId for answer in self.answers])) != len(
->>>>>>> 432d6289
                 self.answers):
             raise ValueError(
                 f"Duplicated featureSchema found for checklist {self.uuid}")
         for answer in self.answers:
             options = valid_feature_schemas[self.schemaId]['options']
-<<<<<<< HEAD
-            if answer['schemaId'] not in options:
-=======
             if answer.schemaId not in options:
->>>>>>> 432d6289
                 raise ValueError(
                     f"Feature schema provided to {self.ontology_type} invalid. Expected on of {options}. Found {answer}"
                 )
@@ -676,27 +580,11 @@
 
 class NDRadio(VideoSupported, NDBase):
     ontology_type: Literal["radio"] = "radio"
-<<<<<<< HEAD
-    answer: TypedDict(
-        'schemaId', {'schemaId': LabelboxID}) = pydantic.Field(determinant=True)
-=======
     answer: NDFeatureSchema = pydantic.Field(determinant=True)
->>>>>>> 432d6289
 
     def validate_feature_schemas(self, valid_feature_schemas):
         super(NDRadio, self).validate_feature_schemas(valid_feature_schemas)
         options = valid_feature_schemas[self.schemaId]['options']
-<<<<<<< HEAD
-        if self.answer['schemaId'] not in options:
-            raise ValueError(
-                f"Feature schema provided to {self.ontology_type} invalid. Expected on of {options}. Found {self.answer['schemaId']}"
-            )
-
-
-class NDClassification(UnionConstructor):
-    #Represents both subclasses and top level classifications
-    types = [NDText, NDRadio, NDCheckList]
-=======
         if self.answer.schemaId not in options:
             raise ValueError(
                 f"Feature schema provided to {self.ontology_type} invalid. Expected on of {options}. Found {self.answer.schemaId}"
@@ -709,19 +597,13 @@
         Type[Union[NDText, NDRadio,  # type: ignore
                    NDCheckList]]):
     ...
->>>>>>> 432d6289
 
 
 ###### Tools ######
 
 
-<<<<<<< HEAD
-class BaseTool(NDBase):
-    classifications: List["NDClassification"] = []
-=======
 class NDBaseTool(NDBase):
     classifications: List[NDClassification] = []
->>>>>>> 432d6289
 
     #This is indepdent of our problem
     def validate_feature_schemas(self, valid_feature_schemas):
@@ -745,11 +627,7 @@
         return results
 
 
-<<<<<<< HEAD
-class NDPolygon(BaseTool):
-=======
 class NDPolygon(NDBaseTool):
->>>>>>> 432d6289
     ontology_type: Literal["polygon"] = "polygon"
     polygon: List[Point] = pydantic.Field(determinant=True)
 
@@ -761,11 +639,7 @@
         return v
 
 
-<<<<<<< HEAD
-class NDPolyline(BaseTool):
-=======
 class NDPolyline(NDBaseTool):
->>>>>>> 432d6289
     ontology_type: Literal["line"] = "line"
     line: List[Point] = pydantic.Field(determinant=True)
 
@@ -777,34 +651,18 @@
         return v
 
 
-<<<<<<< HEAD
-class NDRectangle(BaseTool):
-=======
 class NDRectangle(NDBaseTool):
->>>>>>> 432d6289
     ontology_type: Literal["rectangle"] = "rectangle"
     bbox: Bbox = pydantic.Field(determinant=True)
     #Could check if points are positive
 
 
-<<<<<<< HEAD
-class NDPoint(BaseTool):
-=======
 class NDPoint(NDBaseTool):
->>>>>>> 432d6289
     ontology_type: Literal["point"] = "point"
     point: Point = pydantic.Field(determinant=True)
     #Could check if points are positive
 
 
-<<<<<<< HEAD
-class NDTextEntity(BaseTool):
-    ontology_type: Literal["named-entity"] = "named-entity"
-    location: TypedDict("TextLocation", {
-        'start': int,
-        'end': int
-    }) = pydantic.Field(determinant=True)
-=======
 class EntityLocation(TypedDict):
     start: int
     end: int
@@ -813,7 +671,6 @@
 class NDTextEntity(NDBaseTool):
     ontology_type: Literal["named-entity"] = "named-entity"
     location: EntityLocation = pydantic.Field(determinant=True)
->>>>>>> 432d6289
 
     @validator('location')
     def is_valid_location(cls, v):
@@ -828,15 +685,6 @@
         return v
 
 
-<<<<<<< HEAD
-class NDMask(BaseTool):
-    ontology_type: Literal["superpixel"] = "superpixel"
-    mask: TypedDict(
-        "mask", {
-            'instanceURI': constr(min_length=5, strict=True),
-            'colorRGB': Tuple[int, int, int]
-        }) = pydantic.Field(determinant=True)
-=======
 class MaskFeatures(TypedDict):
     instanceURI: str
     colorRGB: Union[List[int], Tuple[int, int, int]]
@@ -845,7 +693,6 @@
 class NDMask(NDBaseTool):
     ontology_type: Literal["superpixel"] = "superpixel"
     mask: MaskFeatures = pydantic.Field(determinant=True)
->>>>>>> 432d6289
 
     @validator('mask')
     def is_valid_mask(cls, v):
@@ -864,39 +711,6 @@
         return v
 
 
-<<<<<<< HEAD
-class NDTool(UnionConstructor):
-    #Tools and top level classifications
-    types = [
-        NDMask, NDTextEntity, NDPoint, NDRectangle, NDPolyline, NDPolygon,
-        *NDClassification.types
-    ]
-
-
-#### Top level annotation. Can be used to construct and validate any annotation
-class NDAnnotation(BaseModel):
-    data: Union[NDTool, NDClassification]
-
-    @validator('data', pre=True)
-    def validate_data(cls, value):
-        if not isinstance(value, dict):
-            raise ValueError('value must be dict')
-        #Catch keyerror to clean up error messages
-        #Only raise if they both fail
-        try:
-            return NDTool.build(value)
-        except KeyError as e1:
-            try:
-                return NDClassification.build(value)
-            except KeyError as e2:
-                raise ValueError(
-                    f'Unable to construct tool or classification.\nTool: {e1}\nClassification: {e2}'
-                )
-
-    def validate(self, valid_datarows, valid_feature_schemas):
-        self.data.validate_feature_schemas(valid_feature_schemas)
-        self.data.validate_datarow(valid_datarows)
-=======
 #A union with custom construction logic to improve error messages
 class NDTool(
         UnionConstructor,
@@ -930,5 +744,4 @@
             schema_ = type_.schema()
             data['definitions'].update(schema_.pop('definitions'))
             data[type_.__name__] = schema_
-        return data
->>>>>>> 432d6289
+        return data