import enum
import json
import logging
import time
import warnings
from collections import namedtuple
from datetime import datetime, timezone
from pathlib import Path
from typing import TYPE_CHECKING, Dict, Union, Iterable, List, Optional, Any
from urllib.parse import urlparse

import ndjson
import requests

from labelbox import utils
from labelbox.data.annotation_types.collection import LabelGenerator
from labelbox.exceptions import InvalidQueryError, LabelboxError
from labelbox.orm import query
from labelbox.orm.db_object import DbObject, Updateable, Deletable
from labelbox.orm.model import Entity, Field, Relationship
from labelbox.pagination import PaginatedCollection

if TYPE_CHECKING:
    from labelbox import BulkImportRequest

try:
    datetime.fromisoformat  # type: ignore[attr-defined]
except AttributeError:
    from backports.datetime_fromisoformat import MonkeyPatch

    MonkeyPatch.patch_fromisoformat()

try:
    from labelbox.data.serialization import LBV1Converter
except ImportError:
    pass

logger = logging.getLogger(__name__)

MAX_QUEUE_BATCH_SIZE = 1000


class QueueMode(enum.Enum):
    Batch = "Batch"
    Dataset = "Dataset"


class QueueErrors(enum.Enum):
    InvalidDataRowType = 'InvalidDataRowType'
    AlreadyInProject = 'AlreadyInProject'
    HasAttachedLabel = 'HasAttachedLabel'


class Project(DbObject, Updateable, Deletable):
    """ A Project is a container that includes a labeling frontend, an ontology,
    datasets and labels.

    Attributes:
        name (str)
        description (str)
        updated_at (datetime)
        created_at (datetime)
        setup_complete (datetime)
        last_activity_time (datetime)
        auto_audit_number_of_labels (int)
        auto_audit_percentage (float)

        datasets (Relationship): `ToMany` relationship to Dataset
        created_by (Relationship): `ToOne` relationship to User
        organization (Relationship): `ToOne` relationship to Organization
        reviews (Relationship): `ToMany` relationship to Review
        labeling_frontend (Relationship): `ToOne` relationship to LabelingFrontend
        labeling_frontend_options (Relationship): `ToMany` relationship to LabelingFrontendOptions
        labeling_parameter_overrides (Relationship): `ToMany` relationship to LabelingParameterOverride
        webhooks (Relationship): `ToMany` relationship to Webhook
        benchmarks (Relationship): `ToMany` relationship to Benchmark
        ontology (Relationship): `ToOne` relationship to Ontology
    """
    name = Field.String("name")
    description = Field.String("description")
    updated_at = Field.DateTime("updated_at")
    created_at = Field.DateTime("created_at")
    setup_complete = Field.DateTime("setup_complete")
    last_activity_time = Field.DateTime("last_activity_time")
    auto_audit_number_of_labels = Field.Int("auto_audit_number_of_labels")
    auto_audit_percentage = Field.Float("auto_audit_percentage")

    # Relationships
    datasets = Relationship.ToMany("Dataset", True)
    created_by = Relationship.ToOne("User", False, "created_by")
    organization = Relationship.ToOne("Organization", False)
    labeling_frontend = Relationship.ToOne("LabelingFrontend")
    labeling_frontend_options = Relationship.ToMany(
        "LabelingFrontendOptions", False, "labeling_frontend_options")
    labeling_parameter_overrides = Relationship.ToMany(
        "LabelingParameterOverride", False, "labeling_parameter_overrides")
    webhooks = Relationship.ToMany("Webhook", False)
    benchmarks = Relationship.ToMany("Benchmark", False)
    ontology = Relationship.ToOne("Ontology", True)

    def update(self, **kwargs):

        mode: Optional[QueueMode] = kwargs.pop("queue_mode", None)
        if mode:
            self._update_queue_mode(mode)

        return super().update(**kwargs)

    def members(self) -> PaginatedCollection:
        """ Fetch all current members for this project

        Returns:
            A `PaginatedCollection of `ProjectMember`s

        """
        id_param = "projectId"
        query_str = """query ProjectMemberOverviewPyApi($%s: ID!) {
             project(where: {id : $%s}) { id members(skip: %%d first: %%d){ id user { %s } role { id name } }
           }
        }""" % (id_param, id_param, query.results_query_part(Entity.User))
        return PaginatedCollection(self.client, query_str,
                                   {id_param: str(self.uid)},
                                   ["project", "members"], ProjectMember)

    def labels(self, datasets=None, order_by=None) -> PaginatedCollection:
        """ Custom relationship expansion method to support limited filtering.

        Args:
            datasets (iterable of Dataset): Optional collection of Datasets
                whose Labels are sought. If not provided, all Labels in
                this Project are returned.
            order_by (None or (Field, Field.Order)): Ordering clause.
        """
        Label = Entity.Label

        if datasets is not None:
            where = " where:{dataRow: {dataset: {id_in: [%s]}}}" % ", ".join(
                '"%s"' % dataset.uid for dataset in datasets)
        else:
            where = ""

        if order_by is not None:
            query.check_order_by_clause(Label, order_by)
            order_by_str = "orderBy: %s_%s" % (order_by[0].graphql_name,
                                               order_by[1].name.upper())
        else:
            order_by_str = ""

        id_param = "projectId"
        query_str = """query GetProjectLabelsPyApi($%s: ID!)
            {project (where: {id: $%s})
                {labels (skip: %%d first: %%d %s %s) {%s}}}""" % (
            id_param, id_param, where, order_by_str,
            query.results_query_part(Label))

        return PaginatedCollection(self.client, query_str, {id_param: self.uid},
                                   ["project", "labels"], Label)

    def export_queued_data_rows(self,
                                timeout_seconds=120) -> List[Dict[str, str]]:
        """ Returns all data rows that are currently enqueued for this project.

        Args:
            timeout_seconds (float): Max waiting time, in seconds.
        Returns:
            Data row fields for all data rows in the queue as json
        Raises:
            LabelboxError: if the export fails or is unable to download within the specified time.
        """
        id_param = "projectId"
        query_str = """mutation GetQueuedDataRowsExportUrlPyApi($%s: ID!)
            {exportQueuedDataRows(data:{projectId: $%s }) {downloadUrl createdAt status} }
        """ % (id_param, id_param)
        sleep_time = 2
        while True:
            res = self.client.execute(query_str, {id_param: self.uid})
            res = res["exportQueuedDataRows"]
            if res["status"] == "COMPLETE":
                download_url = res["downloadUrl"]
                response = requests.get(download_url)
                response.raise_for_status()
                return ndjson.loads(response.text)
            elif res["status"] == "FAILED":
                raise LabelboxError("Data row export failed.")

            timeout_seconds -= sleep_time
            if timeout_seconds <= 0:
                raise LabelboxError(
                    f"Unable to export data rows within {timeout_seconds} seconds."
                )

            logger.debug(
                "Project '%s' queued data row export, waiting for server...",
                self.uid)
            time.sleep(sleep_time)

<<<<<<< HEAD
    def video_label_generator(self, timeout_seconds=600, **kwargs):
=======
    def video_label_generator(self, timeout_seconds=600) -> LabelGenerator:
>>>>>>> 89c7877e
        """
        Download video annotations

        Returns:
            LabelGenerator for accessing labels for each video
        """
        _check_converter_import()
        json_data = self.export_labels(download=True,
<<<<<<< HEAD
                                       timeout_seconds=timeout_seconds,
                                       **kwargs)
=======
                                       timeout_seconds=timeout_seconds)
        # assert that the instance this would fail is only if timeout runs out
        assert isinstance(
            json_data,
            List), "Unable to successfully get labels. Please try again"
>>>>>>> 89c7877e
        if json_data is None:
            raise TimeoutError(
                f"Unable to download labels in {timeout_seconds} seconds."
                "Please try again or contact support if the issue persists.")
        is_video = [
            'frames' in row['Label'] for row in json_data if row['Label']
        ]
        if len(is_video) and not all(is_video):
            raise ValueError(
                "Found non-video data rows in export. "
                "Use project.export_labels() to export projects with mixed data types. "
                "Or use project.label_generator() for text and imagery data.")
        return LBV1Converter.deserialize_video(json_data, self.client)

<<<<<<< HEAD
    def label_generator(self, timeout_seconds=600, **kwargs):
=======
    def label_generator(self, timeout_seconds=600) -> LabelGenerator:
>>>>>>> 89c7877e
        """
        Download text and image annotations

        Returns:
            LabelGenerator for accessing labels for each text or image
        """
        _check_converter_import()
        json_data = self.export_labels(download=True,
<<<<<<< HEAD
                                       timeout_seconds=timeout_seconds,
                                       **kwargs)
=======
                                       timeout_seconds=timeout_seconds)
        # assert that the instance this would fail is only if timeout runs out
        assert isinstance(
            json_data,
            List), "Unable to successfully get labels. Please try again"
>>>>>>> 89c7877e
        if json_data is None:
            raise TimeoutError(
                f"Unable to download labels in {timeout_seconds} seconds."
                "Please try again or contact support if the issue persists.")
        is_video = [
            'frames' in row['Label'] for row in json_data if row['Label']
        ]
        if len(is_video) and any(is_video):
            raise ValueError(
                "Found video data rows in export. "
                "Use project.export_labels() to export projects with mixed data types. "
                "Or use project.video_label_generator() for video data.")
        return LBV1Converter.deserialize(json_data)

<<<<<<< HEAD
    def export_labels(self, download=False, timeout_seconds=600, **kwargs):
=======
    def export_labels(
            self,
            download=False,
            timeout_seconds=600) -> Optional[Union[str, List[Dict[Any, Any]]]]:
>>>>>>> 89c7877e
        """ Calls the server-side Label exporting that generates a JSON
        payload, and returns the URL to that payload.

        Will only generate a new URL at a max frequency of 30 min.

        Args:
            download (bool): Returns the url if False
            timeout_seconds (float): Max waiting time, in seconds.
            start (str): Earliest date for labels, formatted "YYYY-MM-DD"
            end (str): Latest date for labels, formatted "YYYY-MM-DD"
        Returns:
            URL of the data file with this Project's labels. If the server didn't
            generate during the `timeout_seconds` period, None is returned.
        """

        def _string_from_dict(dictionary: dict, value_with_quotes=False) -> str:
            """Returns a concatenated string of the dictionary's keys and values
            
            The string will be formatted as {key}: 'value' for each key. Value will be inclusive of
            quotations while key will not. This can be toggled with `value_with_quotes`"""
            if value_with_quotes:
                return ",".join([
                    f"""{c}: "{dictionary.get(c)}\"""" for c in dictionary
                    if dictionary.get(c)
                ])
            return ",".join([
                f"""{c}: {dictionary.get(c)}""" for c in dictionary
                if dictionary.get(c)
            ])

        def _validate_datetime(string_date: str) -> None:
            """helper function validate that datetime is as follows: YYYY-MM-DD for the export"""
            if string_date:
                try:
                    datetime.strptime(string_date, "%Y-%m-%d")
                except:
                    raise ValueError(f"""Incorrect format for: {string_date}. 
                    Format must be \"YYYY-MM-DD\"""")

        sleep_time = 2
        id_param = "projectId"
        filter_param = ""
        filter_param_dict = {}

        if "start" in kwargs or "end" in kwargs:
            created_at_dict = {
                "start": kwargs.get("start", ""),
                "end": kwargs.get("end", "")
            }
            [_validate_datetime(date) for date in created_at_dict.values()]
            filter_param_dict["labelCreatedAt"] = "{%s}" % _string_from_dict(
                created_at_dict, value_with_quotes=True)

        if filter_param_dict:
            filter_param = """, filters: {%s }""" % (_string_from_dict(
                filter_param_dict, value_with_quotes=False))

        query_str = """mutation GetLabelExportUrlPyApi($%s: ID!)
            {exportLabels(data:{projectId: $%s%s}) {downloadUrl createdAt shouldPoll} }
        """ % (id_param, id_param, filter_param)

        while True:
            res = self.client.execute(query_str, {id_param: self.uid})
            res = res["exportLabels"]
            if not res["shouldPoll"]:
                url = res['downloadUrl']
                if not download:
                    return url
                else:
                    response = requests.get(url)
                    response.raise_for_status()
                    return response.json()

            timeout_seconds -= sleep_time
            if timeout_seconds <= 0:
                return None

            logger.debug("Project '%s' label export, waiting for server...",
                         self.uid)
            time.sleep(sleep_time)

    def export_issues(self, status=None) -> str:
        """ Calls the server-side Issues exporting that
        returns the URL to that payload.

        Args:
            status (string): valid values: Open, Resolved
        Returns:
            URL of the data file with this Project's issues.
        """
        id_param = "projectId"
        status_param = "status"
        query_str = """query GetProjectIssuesExportPyApi($%s: ID!, $%s: IssueStatus) {
            project(where: { id: $%s }) {
                issueExportUrl(where: { status: $%s })
            }
        }""" % (id_param, status_param, id_param, status_param)

        valid_statuses = {None, "Open", "Resolved"}

        if status not in valid_statuses:
            raise ValueError("status must be in {}. Found {}".format(
                valid_statuses, status))

        res = self.client.execute(query_str, {
            id_param: self.uid,
            status_param: status
        })

        res = res['project']

        logger.debug("Project '%s' issues export, link generated", self.uid)

        return res.get('issueExportUrl')

    def upsert_instructions(self, instructions_file: str) -> None:
        """
        * Uploads instructions to the UI. Running more than once will replace the instructions

        Args:
            instructions_file (str): Path to a local file.
                * Must be a pdf or html file

        Raises:
            ValueError:
                * project must be setup
                * instructions file must have a ".pdf" or ".html" extension
        """

        if self.setup_complete is None:
            raise ValueError(
                "Cannot attach instructions to a project that has not been set up."
            )

        frontend = self.labeling_frontend()
        frontendId = frontend.uid

        if frontend.name != "Editor":
            logger.warning(
                f"This function has only been tested to work with the Editor front end. Found %s",
                frontend.name)

        supported_instruction_formats = (".pdf", ".html")
        if not instructions_file.endswith(supported_instruction_formats):
            raise ValueError(
                f"instructions_file must be a pdf or html file. Found {instructions_file}"
            )

        lfo = list(self.labeling_frontend_options())[-1]
        instructions_url = self.client.upload_file(instructions_file)
        customization_options = self.ontology().normalized
        customization_options['projectInstructions'] = instructions_url
        option_id = lfo.uid

        self.client.execute(
            """mutation UpdateFrontendWithExistingOptionsPyApi (
                    $frontendId: ID!,
                    $optionsId: ID!,
                    $name: String!,
                    $description: String!,
                    $customizationOptions: String!
                ) {
                    updateLabelingFrontend(
                        where: {id: $frontendId},
                        data: {name: $name, description: $description}
                    ) {id}
                    updateLabelingFrontendOptions(
                        where: {id: $optionsId},
                        data: {customizationOptions: $customizationOptions}
                    ) {id}
                }""", {
                "frontendId": frontendId,
                "optionsId": option_id,
                "name": frontend.name,
                "description": "Video, image, and text annotation",
                "customizationOptions": json.dumps(customization_options)
            })

    def labeler_performance(self) -> PaginatedCollection:
        """ Returns the labeler performances for this Project.

        Returns:
            A PaginatedCollection of LabelerPerformance objects.
        """
        id_param = "projectId"
        query_str = """query LabelerPerformancePyApi($%s: ID!) {
            project(where: {id: $%s}) {
                labelerPerformance(skip: %%d first: %%d) {
                    count user {%s} secondsPerLabel totalTimeLabeling consensus
                    averageBenchmarkAgreement lastActivityTime}
            }}""" % (id_param, id_param, query.results_query_part(Entity.User))

        def create_labeler_performance(client, result):
            result["user"] = Entity.User(client, result["user"])
            # python isoformat doesn't accept Z as utc timezone
            result["lastActivityTime"] = datetime.fromisoformat(
                result["lastActivityTime"].replace('Z', '+00:00'))
            return LabelerPerformance(
                **
                {utils.snake_case(key): value for key, value in result.items()})

        return PaginatedCollection(self.client, query_str, {id_param: self.uid},
                                   ["project", "labelerPerformance"],
                                   create_labeler_performance)

    def review_metrics(self, net_score) -> int:
        """ Returns this Project's review metrics.

        Args:
            net_score (None or Review.NetScore): Indicates desired metric.
        Returns:
            int, aggregation count of reviews for given `net_score`.
        """
        if net_score not in (None,) + tuple(Entity.Review.NetScore):
            raise InvalidQueryError(
                "Review metrics net score must be either None "
                "or one of Review.NetScore values")
        id_param = "projectId"
        net_score_literal = "None" if net_score is None else net_score.name
        query_str = """query ProjectReviewMetricsPyApi($%s: ID!){
            project(where: {id:$%s})
            {reviewMetrics {labelAggregate(netScore: %s) {count}}}
        }""" % (id_param, id_param, net_score_literal)
        res = self.client.execute(query_str, {id_param: self.uid})
        return res["project"]["reviewMetrics"]["labelAggregate"]["count"]

    def setup_editor(self, ontology) -> None:
        """
        Sets up the project using the Pictor editor.

        Args:
            ontology (Ontology): The ontology to attach to the project
        """
        labeling_frontend = next(
            self.client.get_labeling_frontends(
                where=Entity.LabelingFrontend.name == "Editor"))
        self.labeling_frontend.connect(labeling_frontend)

        LFO = Entity.LabelingFrontendOptions
        self.client._create(
            LFO, {
                LFO.project:
                    self,
                LFO.labeling_frontend:
                    labeling_frontend,
                LFO.customization_options:
                    json.dumps({
                        "tools": [],
                        "classifications": []
                    })
            })

        query_str = """mutation ConnectOntologyPyApi($projectId: ID!, $ontologyId: ID!){
            project(where: {id: $projectId}) {connectOntology(ontologyId: $ontologyId) {id}}}"""
        self.client.execute(query_str, {
            'ontologyId': ontology.uid,
            'projectId': self.uid
        })
        timestamp = datetime.now(timezone.utc).strftime("%Y-%m-%dT%H:%M:%SZ")
        self.update(setup_complete=timestamp)

    def setup(self, labeling_frontend, labeling_frontend_options) -> None:
        """ Finalizes the Project setup.

        Args:
            labeling_frontend (LabelingFrontend): Which UI to use to label the
                data.
            labeling_frontend_options (dict or str): Labeling frontend options,
                a.k.a. project ontology. If given a `dict` it will be converted
                to `str` using `json.dumps`.
        """

        if not isinstance(labeling_frontend_options, str):
            labeling_frontend_options = json.dumps(labeling_frontend_options)

        self.labeling_frontend.connect(labeling_frontend)

        LFO = Entity.LabelingFrontendOptions
        self.client._create(
            LFO, {
                LFO.project: self,
                LFO.labeling_frontend: labeling_frontend,
                LFO.customization_options: labeling_frontend_options
            })

        timestamp = datetime.now(timezone.utc).strftime("%Y-%m-%dT%H:%M:%SZ")
        self.update(setup_complete=timestamp)

    def queue(self, data_row_ids: List[str]):
        """Add Data Rows to the Project queue"""

        method = "submitBatchOfDataRows"
        return self._post_batch(method, data_row_ids)

    def dequeue(self, data_row_ids: List[str]):
        """Remove Data Rows from the Project queue"""

        method = "removeBatchOfDataRows"
        return self._post_batch(method, data_row_ids)

    def _post_batch(self, method, data_row_ids: List[str]):
        """Post batch methods"""

        if self.queue_mode() != QueueMode.Batch:
            raise ValueError("Project must be in batch mode")

        if len(data_row_ids) > MAX_QUEUE_BATCH_SIZE:
            raise ValueError(
                f"Batch exceeds max size of {MAX_QUEUE_BATCH_SIZE}, consider breaking it into parts"
            )

        query = """mutation %sPyApi($projectId: ID!, $dataRowIds: [ID!]!) {
              project(where: {id: $projectId}) {
                %s(data: {dataRowIds: $dataRowIds}) {
                  dataRows {
                    dataRowId
                    error
                  }
                }
              }
            }
        """ % (method, method)

        res = self.client.execute(query, {
            "projectId": self.uid,
            "dataRowIds": data_row_ids
        })["project"][method]["dataRows"]

        # TODO: figure out error messaging
        if len(data_row_ids) == len(res):
            raise ValueError("No dataRows were submitted successfully")

        if len(data_row_ids) > 0:
            warnings.warn("Some Data Rows were not submitted successfully")

        return res

    def _update_queue_mode(self, mode: QueueMode) -> QueueMode:

        if self.queue_mode() == mode:
            return mode

        if mode == QueueMode.Batch:
            status = "ENABLED"
        elif mode == QueueMode.Dataset:
            status = "DISABLED"
        else:
            raise ValueError(
                "Must provide either `BATCH` or `DATASET` as a mode")

        query_str = """mutation %s($projectId: ID!, $status: TagSetStatusInput!) {
              project(where: {id: $projectId}) {
                 setTagSetStatus(input: {tagSetStatus: $status}) {
                    tagSetStatus
                }
            }
        }
        """ % "setTagSetStatusPyApi"

        self.client.execute(query_str, {
            'projectId': self.uid,
            'status': status
        })

        return mode

    def queue_mode(self) -> QueueMode:
        """Provides the status of if queue mode is enabled in the project."""

        query_str = """query %s($projectId: ID!) {
              project(where: {id: $projectId}) {
                 tagSetStatus
            }
        }
        """ % "GetTagSetStatusPyApi"

        status = self.client.execute(
            query_str, {'projectId': self.uid})["project"]["tagSetStatus"]

        if status == "ENABLED":
            return QueueMode.Batch
        elif status == "DISABLED":
            return QueueMode.Dataset
        else:
            raise ValueError("Status not known")

    def validate_labeling_parameter_overrides(self, data) -> None:
        for idx, row in enumerate(data):
            if len(row) != 3:
                raise TypeError(
                    f"Data must be a list of tuples containing a DataRow, priority (int), num_labels (int). Found {len(row)} items. Index: {idx}"
                )
            data_row, priority, num_labels = row
            if not isinstance(data_row, Entity.DataRow):
                raise TypeError(
                    f"data_row should be be of type DataRow. Found {type(data_row)}. Index: {idx}"
                )

            for name, value in [["Priority", priority],
                                ["Number of labels", num_labels]]:
                if not isinstance(value, int):
                    raise TypeError(
                        f"{name} must be an int. Found {type(value)} for data_row {data_row}. Index: {idx}"
                    )
                if value < 1:
                    raise ValueError(
                        f"{name} must be greater than 0 for data_row {data_row}. Index: {idx}"
                    )

    def set_labeling_parameter_overrides(self, data) -> bool:
        """ Adds labeling parameter overrides to this project.

        See information on priority here:
            https://docs.labelbox.com/en/configure-editor/queue-system#reservation-system

            >>> project.set_labeling_parameter_overrides([
            >>>     (data_row_1, 2, 3), (data_row_2, 1, 4)])

        Args:
            data (iterable): An iterable of tuples. Each tuple must contain
                (DataRow, priority<int>, number_of_labels<int>) for the new override.

                Priority:
                    * Data will be labeled in priority order.
                        - A lower number priority is labeled first.
                        - Minimum priority is 1.
                    * Priority is not the queue position.
                        - The position is determined by the relative priority.
                        - E.g. [(data_row_1, 5,1), (data_row_2, 2,1), (data_row_3, 10,1)]
                            will be assigned in the following order: [data_row_2, data_row_1, data_row_3]
                    * Datarows with parameter overrides will appear before datarows without overrides.
                    * The priority only effects items in the queue.
                        - Assigning a priority will not automatically add the item back into the queue.
                Number of labels:
                    * The number of times a data row should be labeled.
                        - Creates duplicate data rows in a project (one for each number of labels).
                    * New duplicated data rows will be added to the queue.
                        - Already labeled duplicates will not be sent back to the queue.
                    * The queue will never assign the same datarow to a single labeler more than once.
                        - If the number of labels is greater than the number of labelers working on a project then
                            the extra items will remain in the queue (this can be fixed by removing the override at any time).
                    * Setting this to 1 will result in the default behavior (no duplicates).
        Returns:
            bool, indicates if the operation was a success.
        """
        self.validate_labeling_parameter_overrides(data)
        data_str = ",\n".join(
            "{dataRow: {id: \"%s\"}, priority: %d, numLabels: %d }" %
            (data_row.uid, priority, num_labels)
            for data_row, priority, num_labels in data)
        id_param = "projectId"
        query_str = """mutation SetLabelingParameterOverridesPyApi($%s: ID!){
            project(where: { id: $%s }) {setLabelingParameterOverrides
            (data: [%s]) {success}}} """ % (id_param, id_param, data_str)
        res = self.client.execute(query_str, {id_param: self.uid})
        return res["project"]["setLabelingParameterOverrides"]["success"]

    def unset_labeling_parameter_overrides(self, data_rows) -> bool:
        """ Removes labeling parameter overrides to this project.

        * This will remove unlabeled duplicates in the queue.

        Args:
            data_rows (iterable): An iterable of DataRows.
        Returns:
            bool, indicates if the operation was a success.
        """
        id_param = "projectId"
        query_str = """mutation UnsetLabelingParameterOverridesPyApi($%s: ID!){
            project(where: { id: $%s}) {
            unsetLabelingParameterOverrides(data: [%s]) { success }}}""" % (
            id_param, id_param, ",\n".join(
                "{dataRowId: \"%s\"}" % row.uid for row in data_rows))
        res = self.client.execute(query_str, {id_param: self.uid})
        return res["project"]["unsetLabelingParameterOverrides"]["success"]

    def upsert_review_queue(self, quota_factor) -> None:
        """ Sets the the proportion of total assets in a project to review.

        More information can be found here:
            https://docs.labelbox.com/en/quality-assurance/review-labels#configure-review-percentage

        Args:
            quota_factor (float): Which part (percentage) of the queue
                to reinitiate. Between 0 and 1.
        """

        if not 0. <= quota_factor <= 1.:
            raise ValueError("Quota factor must be in the range of [0,1]")

        id_param = "projectId"
        quota_param = "quotaFactor"
        query_str = """mutation UpsertReviewQueuePyApi($%s: ID!, $%s: Float!){
            upsertReviewQueue(where:{project: {id: $%s}}
                            data:{quotaFactor: $%s}) {id}}""" % (
            id_param, quota_param, id_param, quota_param)
        res = self.client.execute(query_str, {
            id_param: self.uid,
            quota_param: quota_factor
        })

    def extend_reservations(self, queue_type) -> int:
        """ Extends all the current reservations for the current user on the given
        queue type.
        Args:
            queue_type (str): Either "LabelingQueue" or "ReviewQueue"
        Returns:
            int, the number of reservations that were extended.
        """
        if queue_type not in ("LabelingQueue", "ReviewQueue"):
            raise InvalidQueryError("Unsupported queue type: %s" % queue_type)

        id_param = "projectId"
        query_str = """mutation ExtendReservationsPyApi($%s: ID!){
            extendReservations(projectId:$%s queueType:%s)}""" % (
            id_param, id_param, queue_type)
        res = self.client.execute(query_str, {id_param: self.uid})
        return res["extendReservations"]

    def enable_model_assisted_labeling(self, toggle: bool = True) -> bool:
        """ Turns model assisted labeling either on or off based on input

        Args:
            toggle (bool): True or False boolean
        Returns:
            True if toggled on or False if toggled off
        """
        project_param = "project_id"
        show_param = "show"

        query_str = """mutation toggle_model_assisted_labelingPyApi($%s: ID!, $%s: Boolean!) {
            project(where: {id: $%s }) {
                showPredictionsToLabelers(show: $%s) {
                    id, showingPredictionsToLabelers
                }
            }
        }""" % (project_param, show_param, project_param, show_param)

        params = {project_param: self.uid, show_param: toggle}

        res = self.client.execute(query_str, params)
        return res["project"]["showPredictionsToLabelers"][
            "showingPredictionsToLabelers"]

    def bulk_import_requests(self) -> PaginatedCollection:
        """ Returns bulk import request objects which are used in model-assisted labeling.
        These are returned with the oldest first, and most recent last.
        """

        id_param = "project_id"
        query_str = """query ListAllImportRequestsPyApi($%s: ID!) {
            bulkImportRequests (
                where: { projectId: $%s }
                skip: %%d
                first: %%d
            ) {
                %s
            }
        }""" % (id_param, id_param,
                query.results_query_part(Entity.BulkImportRequest))
        return PaginatedCollection(self.client, query_str,
                                   {id_param: str(self.uid)},
                                   ["bulkImportRequests"],
                                   Entity.BulkImportRequest)

    def upload_annotations(
            self,
            name: str,
            annotations: Union[str, Path, Iterable[Dict]],
            validate: bool = True) -> 'BulkImportRequest':  # type: ignore
        """ Uploads annotations to a new Editor project.

        Args:
            name (str): name of the BulkImportRequest job
            annotations (str or Path or Iterable):
                url that is publicly accessible by Labelbox containing an
                ndjson file
                OR local path to an ndjson file
                OR iterable of annotation rows
            validate (bool):
                Whether or not to validate the payload before uploading.
        Returns:
            BulkImportRequest
        """

        if isinstance(annotations, str) or isinstance(annotations, Path):

            def _is_url_valid(url: Union[str, Path]) -> bool:
                """ Verifies that the given string is a valid url.

                Args:
                    url: string to be checked
                Returns:
                    True if the given url is valid otherwise False

                """
                if isinstance(url, Path):
                    return False
                parsed = urlparse(url)
                return bool(parsed.scheme) and bool(parsed.netloc)

            if _is_url_valid(annotations):
                return Entity.BulkImportRequest.create_from_url(
                    client=self.client,
                    project_id=self.uid,
                    name=name,
                    url=str(annotations),
                    validate=validate)
            else:
                path = Path(annotations)
                if not path.exists():
                    raise FileNotFoundError(
                        f'{annotations} is not a valid url nor existing local file'
                    )
                return Entity.BulkImportRequest.create_from_local_file(
                    client=self.client,
                    project_id=self.uid,
                    name=name,
                    file=path,
                    validate_file=validate,
                )
        elif isinstance(annotations, Iterable):
            return Entity.BulkImportRequest.create_from_objects(
                client=self.client,
                project_id=self.uid,
                name=name,
                predictions=annotations,  # type: ignore
                validate=validate)
        else:
            raise ValueError(
                f'Invalid annotations given of type: {type(annotations)}')


class ProjectMember(DbObject):
    user = Relationship.ToOne("User", cache=True)
    role = Relationship.ToOne("Role", cache=True)


class LabelingParameterOverride(DbObject):
    """ Customizes the order of assets in the label queue.

    Attributes:
        priority (int): A prioritization score.
        number_of_labels (int): Number of times an asset should be labeled.
    """
    priority = Field.Int("priority")
    number_of_labels = Field.Int("number_of_labels")

    data_row = Relationship.ToOne("DataRow", cache=True)


LabelerPerformance = namedtuple(
    "LabelerPerformance", "user count seconds_per_label, total_time_labeling "
    "consensus average_benchmark_agreement last_activity_time")
LabelerPerformance.__doc__ = (
    "Named tuple containing info about a labeler's performance.")


def _check_converter_import():
    if 'LBV1Converter' not in globals():
        raise ImportError(
            "Missing dependencies to import converter. "
            "Use `pip install labelbox[data] --upgrade` to add missing dependencies. "
            "or download raw json with project.export_labels()")<|MERGE_RESOLUTION|>--- conflicted
+++ resolved
@@ -194,11 +194,7 @@
                 self.uid)
             time.sleep(sleep_time)
 
-<<<<<<< HEAD
-    def video_label_generator(self, timeout_seconds=600, **kwargs):
-=======
-    def video_label_generator(self, timeout_seconds=600) -> LabelGenerator:
->>>>>>> 89c7877e
+    def video_label_generator(self, timeout_seconds=600,  **kwargs) -> LabelGenerator:
         """
         Download video annotations
 
@@ -207,16 +203,12 @@
         """
         _check_converter_import()
         json_data = self.export_labels(download=True,
-<<<<<<< HEAD
                                        timeout_seconds=timeout_seconds,
                                        **kwargs)
-=======
-                                       timeout_seconds=timeout_seconds)
         # assert that the instance this would fail is only if timeout runs out
         assert isinstance(
             json_data,
             List), "Unable to successfully get labels. Please try again"
->>>>>>> 89c7877e
         if json_data is None:
             raise TimeoutError(
                 f"Unable to download labels in {timeout_seconds} seconds."
@@ -231,11 +223,7 @@
                 "Or use project.label_generator() for text and imagery data.")
         return LBV1Converter.deserialize_video(json_data, self.client)
 
-<<<<<<< HEAD
-    def label_generator(self, timeout_seconds=600, **kwargs):
-=======
-    def label_generator(self, timeout_seconds=600) -> LabelGenerator:
->>>>>>> 89c7877e
+    def label_generator(self, timeout_seconds=600,  **kwargs) -> LabelGenerator:
         """
         Download text and image annotations
 
@@ -244,16 +232,12 @@
         """
         _check_converter_import()
         json_data = self.export_labels(download=True,
-<<<<<<< HEAD
                                        timeout_seconds=timeout_seconds,
                                        **kwargs)
-=======
-                                       timeout_seconds=timeout_seconds)
         # assert that the instance this would fail is only if timeout runs out
         assert isinstance(
             json_data,
             List), "Unable to successfully get labels. Please try again"
->>>>>>> 89c7877e
         if json_data is None:
             raise TimeoutError(
                 f"Unable to download labels in {timeout_seconds} seconds."
@@ -268,14 +252,10 @@
                 "Or use project.video_label_generator() for video data.")
         return LBV1Converter.deserialize(json_data)
 
-<<<<<<< HEAD
-    def export_labels(self, download=False, timeout_seconds=600, **kwargs):
-=======
     def export_labels(
             self,
             download=False,
-            timeout_seconds=600) -> Optional[Union[str, List[Dict[Any, Any]]]]:
->>>>>>> 89c7877e
+            timeout_seconds=600, **kwargs) -> Optional[Union[str, List[Dict[Any, Any]]]]:
         """ Calls the server-side Label exporting that generates a JSON
         payload, and returns the URL to that payload.
 
