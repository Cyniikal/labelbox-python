<<<<<<< HEAD
# type: ignore

=======
from dataclasses import dataclass, field
from enum import Enum
>>>>>>> f609801d
import colorsys
from dataclasses import dataclass, field
from enum import Enum
from typing import Any, Dict, List, Optional, Union, Type

<<<<<<< HEAD
from pydantic import constr

=======
from typing import Any, Dict, List, Optional, Union

from labelbox.schema import project
from labelbox.orm.db_object import DbObject
from labelbox.orm.model import Field, Relationship
>>>>>>> f609801d
from labelbox.exceptions import InconsistentOntologyException
from labelbox.orm.db_object import DbObject
from labelbox.orm.model import Field, Relationship
from labelbox.schema.project import Project

FeatureSchemaId: Type[str] = constr(min_length=25, max_length=25)
SchemaId: Type[str] = constr(min_length=25, max_length=25)


@dataclass
class Option:
    """
    An option is a possible answer within a Classification object in
    a Project's ontology.

    To instantiate, only the "value" parameter needs to be passed in.

    Example(s):
        option = Option(value = "Option Example")

    Attributes:
        value: (str)
        schema_id: (str)
        feature_schema_id: (str)
        options: (list)
    """
    value: Union[str, int]
    schema_id: Optional[str] = None
    feature_schema_id: Optional[FeatureSchemaId] = None
    options: List["Classification"] = field(default_factory=list)

    @property
    def label(self):
        return self.value

    @classmethod
    def from_dict(cls, dictionary: Dict[str, Any]):
        return cls(value=dictionary["value"],
                   schema_id=dictionary.get("schemaNodeId", None),
                   feature_schema_id=dictionary.get("featureSchemaId", None),
                   options=[
                       Classification.from_dict(o)
                       for o in dictionary.get("options", [])
                   ])

    def asdict(self) -> Dict[str, Any]:
        return {
            "schemaNodeId": self.schema_id,
            "featureSchemaId": self.feature_schema_id,
            "label": self.label,
            "value": self.value,
            "options": [o.asdict() for o in self.options]
        }

    def add_option(self, option: 'Classification'):
        if option.instructions in (o.instructions for o in self.options):
            raise InconsistentOntologyException(
                f"Duplicate nested classification '{option.instructions}' "
                f"for option '{self.label}'")
        self.options.append(option)


@dataclass
class Classification:
    """
    A classfication to be added to a Project's ontology. The
    classification is dependent on the Classification Type.

    To instantiate, the "class_type" and "instructions" parameters must
    be passed in.

    The "options" parameter holds a list of Option objects. This is not
    necessary for some Classification types, such as TEXT. To see which
    types require options, look at the "_REQUIRES_OPTIONS" class variable.

    Example(s):
        classification = Classification(
            class_type = Classification.Type.TEXT,
            instructions = "Classification Example")

        classification_two = Classification(
            class_type = Classification.Type.RADIO,
            instructions = "Second Example")
        classification_two.add_option(Option(
            value = "Option Example"))

    Attributes:
        class_type: (Classification.Type)
        instructions: (str)
        required: (bool)
        options: (list)
        schema_id: (str)
        feature_schema_id: (str)
    """

    class Type(Enum):
        TEXT = "text"
        CHECKLIST = "checklist"
        RADIO = "radio"
        DROPDOWN = "dropdown"

    _REQUIRES_OPTIONS = {Type.CHECKLIST, Type.RADIO, Type.DROPDOWN}

    class_type: Type
    instructions: str
    required: bool = False
    options: List[Option] = field(default_factory=list)
    schema_id: Optional[str] = None
    feature_schema_id: Optional[str] = None

    @property
    def name(self):
        return self.instructions

    @classmethod
    def from_dict(cls, dictionary: Dict[str, Any]):
        return cls(class_type=cls.Type(dictionary["type"]),
                   instructions=dictionary["instructions"],
                   required=dictionary.get("required", False),
                   options=[Option.from_dict(o) for o in dictionary["options"]],
                   schema_id=dictionary.get("schemaNodeId", None),
                   feature_schema_id=dictionary.get("featureSchemaId", None))

    def asdict(self) -> Dict[str, Any]:
        if self.class_type in self._REQUIRES_OPTIONS \
                and len(self.options) < 1:
            raise InconsistentOntologyException(
                f"Classification '{self.instructions}' requires options.")
        return {
            "type": self.class_type.value,
            "instructions": self.instructions,
            "name": self.name,
            "required": self.required,
            "options": [o.asdict() for o in self.options],
            "schemaNodeId": self.schema_id,
            "featureSchemaId": self.feature_schema_id
        }

    def add_option(self, option: Option):
        if option.value in (o.value for o in self.options):
            raise InconsistentOntologyException(
                f"Duplicate option '{option.value}' "
                f"for classification '{self.name}'.")
        self.options.append(option)


@dataclass
class Tool:
    """
    A tool to be added to a Project's ontology. The tool is
    dependent on the Tool Type.

    To instantiate, the "tool" and "name" parameters must
    be passed in.

    The "classifications" parameter holds a list of Classification objects.
    This can be used to add nested classifications to a tool.

    Example(s):
        tool = Tool(
            tool = Tool.Type.LINE,
            name = "Tool example")
        classification = Classification(
            class_type = Classification.Type.TEXT,
            instructions = "Classification Example")
        tool.add_classification(classification)

    Attributes:
        tool: (Tool.Type)
        name: (str)
        required: (bool)
        color: (str)
        classifications: (list)
        schema_id: (str)
        feature_schema_id: (str)
    """

    class Type(Enum):
        POLYGON = "polygon"
        SEGMENTATION = "superpixel"
        POINT = "point"
        BBOX = "rectangle"
        LINE = "line"
        NER = "named-entity"

    tool: Type
    name: str
    required: bool = False
    color: Optional[str] = None
    classifications: List[Classification] = field(default_factory=list)
    schema_id: Optional[str] = None
    feature_schema_id: Optional[str] = None

    @classmethod
    def from_dict(cls, dictionary: Dict[str, Any]):
        return cls(name=dictionary['name'],
                   schema_id=dictionary.get("schemaNodeId", None),
                   feature_schema_id=dictionary.get("featureSchemaId", None),
                   required=dictionary.get("required", False),
                   tool=cls.Type(dictionary["tool"]),
                   classifications=[
                       Classification.from_dict(c)
                       for c in dictionary["classifications"]
                   ],
                   color=dictionary["color"])

    def asdict(self) -> Dict[str, Any]:
        return {
            "tool": self.tool.value,
            "name": self.name,
            "required": self.required,
            "color": self.color,
            "classifications": [c.asdict() for c in self.classifications],
            "schemaNodeId": self.schema_id,
            "featureSchemaId": self.feature_schema_id
        }

    def add_classification(self, classification: Classification):
        if classification.instructions in (
                c.instructions for c in self.classifications):
            raise InconsistentOntologyException(
                f"Duplicate nested classification '{classification.instructions}' "
                f"for tool '{self.name}'")
        self.classifications.append(classification)


class Ontology(DbObject):
    """An ontology specifies which tools and classifications are available
    to a project. This is read only for now.
    Attributes:
        name (str)
        description (str)
        updated_at (datetime)
        created_at (datetime)
        normalized (json)
        object_schema_count (int)
        classification_schema_count (int)
        projects (Relationship): `ToMany` relationship to Project
        created_by (Relationship): `ToOne` relationship to User
    """

    name = Field.String("name")
    description = Field.String("description")
    updated_at = Field.DateTime("updated_at")
    created_at = Field.DateTime("created_at")
    normalized = Field.Json("normalized")
    object_schema_count = Field.Int("object_schema_count")
    classification_schema_count = Field.Int("classification_schema_count")

    projects = Relationship.ToMany("Project", True)
    created_by = Relationship.ToOne("User", False, "created_by")

    def __init__(self, *args, **kwargs) -> None:
        super().__init__(*args, **kwargs)
        self._tools: Optional[List[Tool]] = None
        self._classifications: Optional[List[Classification]] = None

    def tools(self) -> List[Tool]:
        """Get list of tools (AKA objects) in an Ontology."""
        if self._tools is None:
            self._tools = [
                Tool.from_dict(tool) for tool in self.normalized['tools']
            ]
        return self._tools

    def classifications(self) -> List[Classification]:
        """Get list of classifications in an Ontology."""
        if self._classifications is None:
            self._classifications = [
                Classification.from_dict(classification)
                for classification in self.normalized['classifications']
            ]
        return self._classifications


@dataclass
class OntologyBuilder:
    """
    A class to help create an ontology for a Project. This should be used
    for making Project ontologies from scratch. OntologyBuilder can also
    pull from an already existing Project's ontology.

    There are no required instantiation arguments.

    To create an ontology, use the asdict() method after fully building your
    ontology within this class, and inserting it into project.setup() as the
    "labeling_frontend_options" parameter.

    Example:
        builder = OntologyBuilder()
        ...
        frontend = list(client.get_labeling_frontends())[0]
        project.setup(frontend, builder.asdict())

    attributes:
        tools: (list)
        classifications: (list)


    """
    tools: List[Tool] = field(default_factory=list)
    classifications: List[Classification] = field(default_factory=list)

    @classmethod
    def from_dict(cls, dictionary: Dict[str, Any]):
        return cls(tools=[Tool.from_dict(t) for t in dictionary["tools"]],
                   classifications=[
                       Classification.from_dict(c)
                       for c in dictionary["classifications"]
                   ])

    def asdict(self):
        self._update_colors()
        return {
            "tools": [t.asdict() for t in self.tools],
            "classifications": [c.asdict() for c in self.classifications]
        }

    def _update_colors(self):
        num_tools = len(self.tools)

        for index in range(num_tools):
            hsv_color = (index * 1 / num_tools, 1, 1)
            rgb_color = tuple(
                int(255 * x) for x in colorsys.hsv_to_rgb(*hsv_color))
            if self.tools[index].color is None:
                self.tools[index].color = '#%02x%02x%02x' % rgb_color

    @classmethod
    def from_project(cls, project: "project.Project"):
        ontology = project.ontology().normalized
        return cls.from_dict(ontology)

    def add_tool(self, tool: Tool):
        if tool.name in (t.name for t in self.tools):
            raise InconsistentOntologyException(
                f"Duplicate tool name '{tool.name}'. ")
        self.tools.append(tool)

    def add_classification(self, classification: Classification):
        if classification.instructions in (
                c.instructions for c in self.classifications):
            raise InconsistentOntologyException(
                f"Duplicate classification instructions '{classification.instructions}'. "
            )
        self.classifications.append(classification)<|MERGE_RESOLUTION|>--- conflicted
+++ resolved
@@ -1,25 +1,12 @@
-<<<<<<< HEAD
 # type: ignore
 
-=======
-from dataclasses import dataclass, field
-from enum import Enum
->>>>>>> f609801d
 import colorsys
 from dataclasses import dataclass, field
 from enum import Enum
 from typing import Any, Dict, List, Optional, Union, Type
 
-<<<<<<< HEAD
 from pydantic import constr
 
-=======
-from typing import Any, Dict, List, Optional, Union
-
-from labelbox.schema import project
-from labelbox.orm.db_object import DbObject
-from labelbox.orm.model import Field, Relationship
->>>>>>> f609801d
 from labelbox.exceptions import InconsistentOntologyException
 from labelbox.orm.db_object import DbObject
 from labelbox.orm.model import Field, Relationship
