--- conflicted
+++ resolved
@@ -1,25 +1,12 @@
-<<<<<<< HEAD
 # type: ignore
 
-=======
-from dataclasses import dataclass, field
-from enum import Enum
->>>>>>> 7755ef94
 import colorsys
 from dataclasses import dataclass, field
 from enum import Enum
 from typing import Any, Dict, List, Optional, Union, Type
 
-<<<<<<< HEAD
 from pydantic import constr
 
-=======
-from typing import Any, Dict, List, Optional, Union
-
-from labelbox.schema import project
-from labelbox.orm.db_object import DbObject
-from labelbox.orm.model import Field, Relationship
->>>>>>> 7755ef94
 from labelbox.exceptions import InconsistentOntologyException
 from labelbox.orm.db_object import DbObject
 from labelbox.orm.model import Field, Relationship
