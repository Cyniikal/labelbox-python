--- conflicted
+++ resolved
@@ -261,11 +261,7 @@
             content: bytestring to upload
             filename: name of the upload
             content_type: content type of data uploaded
-<<<<<<< HEAD
-            sign: Whether or not to sign the url
-=======
             sign: whether or not to sign the url
->>>>>>> 2cd9a4e6
 
         Returns:
             str, the URL of uploaded data.
