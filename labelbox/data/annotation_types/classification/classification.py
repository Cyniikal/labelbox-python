from typing import Any, Dict, List

try:
    from typing import Literal
except:
    from typing_extensions import Literal

from pydantic import BaseModel, validator
from ..feature import FeatureSchema


# TODO: Replace when pydantic adds support for unions that don't coerce types
class _TempName(BaseModel):
    name: str

    def dict(self, *args, **kwargs):
        res = super().dict(*args, **kwargs)
        res.pop('name')
        return res


class ClassificationAnswer(FeatureSchema):
    """
    - Represents a classification option.
    - Because it inherits from FeatureSchema
        the option can be represented with either the name or feature_schema_id
    """
    extra: Dict[str, Any] = {}


class Radio(BaseModel):
    """ A classification with only one selected option allowed """
    answer: ClassificationAnswer


class Checklist(_TempName):
    """ A classification with many selected options allowed """
<<<<<<< HEAD
    answers: List[ClassificationAnswer]
=======
    name: Literal["checklist"] = "checklist"
    answer: List[ClassificationAnswer]
>>>>>>> 4cb17805


class Text(BaseModel):
    """ Free form text """
    answer: str


class Dropdown(_TempName):
    """
    - A classification with many selected options allowed .
    - This is not currently compatible with MAL.
    """
    name: Literal["dropdown"] = "dropdown"
    answer: List[ClassificationAnswer]<|MERGE_RESOLUTION|>--- conflicted
+++ resolved
@@ -35,12 +35,8 @@
 
 class Checklist(_TempName):
     """ A classification with many selected options allowed """
-<<<<<<< HEAD
-    answers: List[ClassificationAnswer]
-=======
     name: Literal["checklist"] = "checklist"
     answer: List[ClassificationAnswer]
->>>>>>> 4cb17805
 
 
 class Text(BaseModel):
