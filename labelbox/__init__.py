--- conflicted
+++ resolved
@@ -1,9 +1,5 @@
 name = "labelbox"
-<<<<<<< HEAD
-__version__ = "2.5b0"
-=======
-__version__ = "2.6.0"
->>>>>>> dbbe2d8f
+__version__ = "2.6b0"
 
 from labelbox.client import Client
 from labelbox.schema.model import Model
