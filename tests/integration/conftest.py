--- conflicted
+++ resolved
@@ -6,7 +6,6 @@
 from random import randint
 from string import ascii_letters
 from types import SimpleNamespace
-<<<<<<< HEAD
 
 import pytest
 
@@ -16,27 +15,6 @@
 from labelbox.pagination import PaginatedCollection
 from labelbox.schema.invite import Invite
 from labelbox.schema.user import User
-=======
-import time
-import uuid
-import os
-import re
-
-import pytest
-
-from labelbox import Client, LabelingFrontend
-from labelbox.orm.query import results_query_part
-from labelbox.schema.invite import Invite
-from labelbox.orm.db_object import DbObject
-from labelbox.orm.model import Entity
-from labelbox.orm import query
-from labelbox.pagination import PaginatedCollection
-from labelbox.schema.invite import Invite
-from labelbox.schema.user import User
-
-from labelbox.schema.ontology import OntologyBuilder, Tool
-from labelbox import LabelingFrontend, MALPredictionImport
->>>>>>> f609801d
 
 IMG_URL = "https://picsum.photos/200/300"
 
