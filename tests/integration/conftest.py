import os
import re
from collections import namedtuple
from datetime import datetime
<<<<<<< HEAD
from enum import Enum
=======

>>>>>>> 944865a1
from random import randint
from string import ascii_letters
from types import SimpleNamespace
import uuid
import os
import re

import pytest
from labelbox import Client, LabelingFrontend
from labelbox.orm.query import results_query_part
<<<<<<< HEAD
=======
from labelbox.schema.invite import Invite
from labelbox.orm.db_object import DbObject
from labelbox.orm.model import Entity
from labelbox.orm import query
>>>>>>> 944865a1
from labelbox.pagination import PaginatedCollection
from labelbox.schema.invite import Invite
from labelbox.schema.user import User

from labelbox.schema.ontology import OntologyBuilder, Tool
from labelbox import LabelingFrontend, MALPredictionImport

IMG_URL = "https://picsum.photos/200/300"


class Environ(Enum):
    PROD = 'prod'
    STAGING = 'staging'


@pytest.fixture
def environ() -> Environ:
    """
    Checks environment variables for LABELBOX_ENVIRON to be
    'prod' or 'staging'

    Make sure to set LABELBOX_TEST_ENVIRON in .github/workflows/python-package.yaml

    """
    try:
        return Environ(os.environ['LABELBOX_TEST_ENVIRON'])
    except KeyError:
        raise Exception(f'Missing LABELBOX_TEST_ENVIRON in: {os.environ}')


def graphql_url(environ: str) -> str:
    if environ == Environ.PROD:
        return 'https://api.labelbox.com/graphql'
    return 'https://staging-api.labelbox.com/graphql'


def testing_api_key(environ: str) -> str:
    if environ == Environ.PROD:
        return os.environ["LABELBOX_TEST_API_KEY_PROD"]
    return os.environ["LABELBOX_TEST_API_KEY_STAGING"]


def cancel_invite(client, invite_id):
    """
    Do not use. Only for testing.
    """
    query_str = """mutation CancelInvitePyApi($where: WhereUniqueIdInput!) {
            cancelInvite(where: $where) {id}}"""
    client.execute(query_str, {'where': {'id': invite_id}}, experimental=True)


def get_project_invites(client, project_id):
    """
    Do not use. Only for testing.
    """
    id_param = "projectId"
    query_str = """query GetProjectInvitationsPyApi($from: ID, $first: PageSize, $%s: ID!) {
        project(where: {id: $%s}) {id
        invites(from: $from, first: $first) { nodes { %s
        projectInvites { projectId projectRoleName } } nextCursor}}}
    """ % (id_param, id_param, results_query_part(Invite))
    return PaginatedCollection(client,
                               query_str, {id_param: project_id},
                               ['project', 'invites', 'nodes'],
                               Invite,
                               cursor_path=['project', 'invites', 'nextCursor'],
                               experimental=True)


def get_invites(client):
    """
    Do not use. Only for testing.
    """
    query_str = """query GetOrgInvitationsPyApi($from: ID, $first: PageSize) {
            organization { id invites(from: $from, first: $first) {
                nodes { id createdAt organizationRoleName inviteeEmail } nextCursor }}}"""
    invites = PaginatedCollection(
        client,
        query_str, {}, ['organization', 'invites', 'nodes'],
        Invite,
        cursor_path=['organization', 'invites', 'nextCursor'],
        experimental=True)
    return invites


@pytest.fixture
def queries():
    return SimpleNamespace(cancel_invite=cancel_invite,
                           get_project_invites=get_project_invites,
                           get_invites=get_invites)


class IntegrationClient(Client):

    def __init__(self, environ: str) -> None:
        api_url = graphql_url(environ)
        api_key = testing_api_key(environ)
        super().__init__(api_key, api_url, enable_experimental=True)

        self.queries = []

    def execute(self, query=None, params=None, check_naming=True, **kwargs):
        if check_naming and query is not None:
            assert re.match(r"(?:query|mutation) \w+PyApi", query) is not None
        self.queries.append((query, params))
        return super().execute(query, params, **kwargs)


@pytest.fixture
def client(environ: str):
    return IntegrationClient(environ)


@pytest.fixture
def rand_gen():

    def gen(field_type):
        if field_type is str:
            return "".join(ascii_letters[randint(0,
                                                 len(ascii_letters) - 1)]
                           for _ in range(16))

        if field_type is datetime:
            return datetime.now()

        raise Exception("Can't random generate for field type '%r'" %
                        field_type)

    return gen


@pytest.fixture
def project(client, rand_gen):
    project = client.create_project(name=rand_gen(str))

    def create_label(**kwargs):
        """ Creates a label on a Legacy Editor project. Not supported in the new Editor.
        Args:
            **kwargs: Label attributes. At minimum, the label `DataRow`.
        """
        Label = Entity.Label
        kwargs[Label.project] = project
        kwargs[Label.seconds_to_label] = kwargs.get(Label.seconds_to_label.name,
                                                    0.0)
        data = {
            Label.attribute(attr) if isinstance(attr, str) else attr:
            value.uid if isinstance(value, DbObject) else value
            for attr, value in kwargs.items()
        }
        query_str, params = query.create(Label, data)
        query_str = query_str.replace(
            "data: {", "data: {type: {connect: {name: \"Any\"}} ")
        res = project.client.execute(query_str, params)
        return Label(project.client, res["createLabel"])

    project.create_label = create_label
    yield project
    project.delete()


@pytest.fixture
def dataset(client, rand_gen):
    dataset = client.create_dataset(name=rand_gen(str))
    yield dataset
    dataset.delete()


LabelPack = namedtuple("LabelPack", "project dataset data_row label")


@pytest.fixture
def label_pack(project, rand_gen):
    client = project.client
    dataset = client.create_dataset(name=rand_gen(str), projects=project)
    data_row = dataset.create_data_row(row_data=IMG_URL)
    label = project.create_label(data_row=data_row, label=rand_gen(str))
    yield LabelPack(project, dataset, data_row, label)
    dataset.delete()


@pytest.fixture
def iframe_url(environ) -> str:
    if environ == Environ.PROD:
        return 'https://editor.labelbox.com'
    return 'https://staging.labelbox.dev/editor'


@pytest.fixture
def sample_video() -> str:
    path_to_video = 'tests/integration/media/cat.mp4'
    assert os.path.exists(path_to_video)
    return path_to_video


@pytest.fixture
def organization(client):
    # Must have at least one seat open in your org to run these tests
    org = client.get_organization()
    # Clean up before and after incase this wasn't run for some reason.
    for invite in get_invites(client):
        if "@labelbox.com" in invite.email:
            cancel_invite(client, invite.uid)
    yield org
    for invite in get_invites(client):
        if "@labelbox.com" in invite.email:
            cancel_invite(client, invite.uid)


@pytest.fixture
def project_based_user(client, rand_gen):
    email = rand_gen(str)
    # Use old mutation because it doesn't require users to accept email invites
    query_str = """mutation MakeNewUserPyApi {
        addMembersToOrganization(
            data: {
                emails: ["%s@labelbox.com"],
                orgRoleId: "%s",
                projectRoles: []
            }
        ) {
        newUserId
        }
    }
    """ % (email, str(client.get_roles()['NONE'].uid))
    user_id = client.execute(
        query_str)['addMembersToOrganization'][0]['newUserId']
    assert user_id is not None, "Unable to add user with old mutation"
    user = client._get_single(User, user_id)
    yield user
    client.get_organization().remove_user(user)


@pytest.fixture
def project_pack(client):
    projects = [
        client.create_project(name=f"user-proj-{idx}") for idx in range(2)
    ]
    yield projects
    for proj in projects:
        proj.delete()


@pytest.fixture
def configured_project(project, client, rand_gen):
    dataset = client.create_dataset(name=rand_gen(str), projects=project)
    dataset.create_data_row(row_data=IMG_URL)
    editor = list(
        project.client.get_labeling_frontends(
            where=LabelingFrontend.name == "editor"))[0]
    empty_ontology = {"tools": [], "classifications": []}
    project.setup(editor, empty_ontology)
    yield project
    dataset.delete()
    project.delete()


@pytest.fixture
def annotation_submit_fn(client):

    def submit(project_id, data_row_id):
        feature_result = client.execute(
            """query featuresPyApi ($project_id : ID!, $datarow_id: ID!
            ) {project(where: { id: $project_id }) {
                    featuresForDataRow(where: {dataRow: { id: $datarow_id }}) {id}}}
            """, {
                "project_id": project_id,
                "datarow_id": data_row_id
            })
        features = feature_result['project']['featuresForDataRow']
        feature_ids = [feature['id'] for feature in features]
        client.execute(
            """mutation createLabelPyApi ($project_id : ID!,$datarow_id: ID!,$feature_ids: [ID!]!,$time_seconds : Float!) {
                createLabelFromFeatures(data: {dataRow: { id: $datarow_id },project: { id: $project_id },
                    featureIds: $feature_ids,secondsSpent: $time_seconds}) {id}}""",
            {
                "project_id": project_id,
                "datarow_id": data_row_id,
                "feature_ids": feature_ids,
                "time_seconds": 10
            })

    return submit


@pytest.fixture
def configured_project_with_label(client, rand_gen, annotation_submit_fn):
    project = client.create_project(name=rand_gen(str))
    dataset = client.create_dataset(name=rand_gen(str), projects=project)
    data_row = dataset.create_data_row(row_data=IMG_URL)
    editor = list(
        project.client.get_labeling_frontends(
            where=LabelingFrontend.name == "editor"))[0]

    ontology_builder = OntologyBuilder(tools=[
        Tool(tool=Tool.Type.BBOX, name="test-bbox-class"),
    ])
    project.setup(editor, ontology_builder.asdict())
    project.enable_model_assisted_labeling()
    ontology = ontology_builder.from_project(project)
    predictions = [{
        "uuid": str(uuid.uuid4()),
        "schemaId": ontology.tools[0].feature_schema_id,
        "dataRow": {
            "id": data_row.uid
        },
        "bbox": {
            "top": 20,
            "left": 20,
            "height": 50,
            "width": 50
        }
    }]
    upload_task = MALPredictionImport.create_from_objects(
        client, project.uid, f'mal-import-{uuid.uuid4()}', predictions)
    upload_task.wait_until_done()
    annotation_submit_fn(project.uid, data_row.uid)
    yield project
    dataset.delete()
    project.delete()<|MERGE_RESOLUTION|>--- conflicted
+++ resolved
@@ -2,11 +2,7 @@
 import re
 from collections import namedtuple
 from datetime import datetime
-<<<<<<< HEAD
 from enum import Enum
-=======
-
->>>>>>> 944865a1
 from random import randint
 from string import ascii_letters
 from types import SimpleNamespace
@@ -17,13 +13,6 @@
 import pytest
 from labelbox import Client, LabelingFrontend
 from labelbox.orm.query import results_query_part
-<<<<<<< HEAD
-=======
-from labelbox.schema.invite import Invite
-from labelbox.orm.db_object import DbObject
-from labelbox.orm.model import Entity
-from labelbox.orm import query
->>>>>>> 944865a1
 from labelbox.pagination import PaginatedCollection
 from labelbox.schema.invite import Invite
 from labelbox.schema.user import User
