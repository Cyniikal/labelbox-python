--- conflicted
+++ resolved
@@ -33,11 +33,7 @@
      fixture_ref('radio_pairs')])
 def test_overlapping_classifications(tool_examples):
     for example in tool_examples:
-<<<<<<< HEAD
-        score = confusion_matrix_metric(example.ground_truths,,
-=======
         score = confusion_matrix_metric(example.ground_truths,
->>>>>>> b0d884f0
                                         example.predictions)
         if len(example.expected) == 0:
             assert len(score) == 0
